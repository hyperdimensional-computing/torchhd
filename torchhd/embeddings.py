--- conflicted
+++ resolved
@@ -128,16 +128,7 @@
 
     """
 
-    def __init__(
-        self,
-        num_embeddings,
-        embedding_dim,
-        low=0.0,
-        high=1.0,
-        randomness=0.0,
-        requires_grad=False,
-        **kwargs
-    ):
+    def __init__(self, num_embeddings, embedding_dim, low=0.0, high=1.0, randomness=0.0, requires_grad=False,**kwargs):
         self.low_value = low
         self.high_value = high
         self.randomness = randomness
@@ -192,46 +183,25 @@
 
     """
 
-<<<<<<< HEAD
-    def __init__(
-        self,
-        num_embeddings,
-        embedding_dim,
-        low=0.0,
-        high=1.0,
-        requires_grad=False,
-        **kwargs
-    ):
+    def __init__(self, num_embeddings, embedding_dim, low=0.0, high=1.0, requires_grad=False, **kwargs):
         self.low_value = low
         self.high_value = high
 
         super(Thermometer, self).__init__(num_embeddings,embedding_dim, **kwargs)
-=======
-    def __init__(self, embedding_dim, low=0.0, high=1.0, requires_grad=False, **kwargs):
-        self.low_value = low
-        self.high_value = high
-        self.num_embeddings = embedding_dim + 1
-
-        super(Thermometer, self).__init__(self.num_embeddings, embedding_dim, **kwargs)
->>>>>>> 4ae7a86a
-        self.weight.requires_grad = requires_grad
-
-    def reset_parameters(self):
-        factory_kwargs = {
-            "device": self.weight.data.device,
-            "dtype": self.weight.data.dtype,
-        }
-
-        self.weight.data.copy_(
-<<<<<<< HEAD
+        self.weight.requires_grad = requires_grad
+
+    def reset_parameters(self):
+        factory_kwargs = {
+            "device": self.weight.data.device,
+            "dtype": self.weight.data.dtype,
+        }
+
+        self.weight.data.copy_(
             functional.thermometer_hv(
                 self.num_embeddings,               
                 self.embedding_dim,
                 **factory_kwargs
             )
-=======
-            functional.thermometer_hv(self.embedding_dim, **factory_kwargs)
->>>>>>> 4ae7a86a
         )
 
         self._fill_padding_idx_with_zero()

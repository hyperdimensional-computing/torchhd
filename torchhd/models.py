import math
from typing import Type, Union, Optional
import torch
import torch.nn as nn
from torch import Tensor
from torch.nn.parameter import Parameter
import torch.nn.init as init

import torchhd.embeddings
import torchhd.functional as functional
import numpy as np

__all__ = [
    "Centroid",
]


class Centroid(nn.Module):
    r"""Implements the centroid classification model using class prototypes.

    Args:
        in_features: size of each input sample
        out_features: size of each output sample

    Shape:
        - Input: :math:`(*, d)` where :math:`*` means any number of
          dimensions including none and ``d = in_features``.
        - Output: :math:`(*, n)` where all but the last dimension
          are the same shape as the input and ``n = out_features``.

    Attributes:
        weight: the trainable weights, or class prototypes, of the module of shape
            :math:`(n, d)`. The values are initialized as all zeros.

    Examples::

        >>> m = Centroid(20, 30)
        >>> input = torch.randn(128, 20)
        >>> output = m(input)
        >>> print(output.size())
        torch.Size([128, 30])
    """
    __constants__ = ["in_features", "out_features"]
    in_features: int
    out_features: int
    weight: Tensor

    def __init__(
        self, in_features: int, out_features: int, device=None, dtype=None
    ) -> None:
        factory_kwargs = {"device": device, "dtype": dtype}
        super(Centroid, self).__init__()

        self.in_features = in_features
        self.out_features = out_features

        weight = torch.empty((out_features, in_features), **factory_kwargs)
        self.weight = Parameter(weight)
        self.reset_parameters()

    def reset_parameters(self) -> None:
        init.zeros_(self.weight)

    def forward(self, input: Tensor, dot: bool = False) -> Tensor:
        if dot:
            return functional.dot_similarity(input, self.weight)

        return functional.cos_similarity(input, self.weight)

    @torch.no_grad()
    def add(self, input: Tensor, target: Tensor, lr: float = 1.0) -> None:
        """Adds the input vectors scaled by the lr to the target prototype vectors."""
        self.weight.index_add_(0, target, input, alpha=lr)

    @torch.no_grad()
    def add_online(self, input: Tensor, target: Tensor, lr: float = 1.0) -> None:
        """Only updates the prototype vectors on wrongly predicted inputs.

        Implements the iterative training method as described in `OnlineHD: Robust, Efficient, and Single-Pass Online Learning Using Hyperdimensional System <https://ieeexplore.ieee.org/abstract/document/9474107>`_.

        Adds the input to the mispredicted class prototype scaled by :math:`\epsilon - 1`
        and adds the input to the target prototype scaled by :math:`1 - \delta`,
        where :math:`\epsilon` is the cosine similarity of the input with the mispredicted class prototype
        and :math:`\delta` is the cosine similarity of the input with the target class prototype.
        """
        # Adapted from: https://gitlab.com/biaslab/onlinehd/-/blob/master/onlinehd/onlinehd.py
        logit = self(input)
        pred = logit.argmax(1)
        is_wrong = target != pred
        # print(logit)
        # print(logit.argmax(1))

        select = torch.empty(10000, dtype=torch.bool)
        select.bernoulli_(0.1)
        result = torch.where(select, -1, +1).to()
        # print(result.sum())
        # cancel update if all predictions were correct
        if is_wrong.sum().item() == 0:
            if logit.max(1).values.item() < 0.8:
                self.weight.index_add_(0, target, input)
            return
        # print(input)
        # only update wrongly predicted inputs
        logit = logit[is_wrong]
        input = input[is_wrong]
        target = target[is_wrong]
        pred = pred[is_wrong]

        alpha1 = 1.0 - logit.gather(1, target.unsqueeze(1))
        alpha2 = logit.gather(1, pred.unsqueeze(1)) - 1.0

        self.weight.index_add_(0, target, lr * alpha1 * input)
        self.weight.index_add_(0, pred, lr * alpha2 * input)

    @torch.no_grad()
    def add_online2(self, input: Tensor, target: Tensor, lr: float = 1.0) -> None:
        """Only updates the prototype vectors on wrongly predicted inputs.

        Implements the iterative training method as described in `OnlineHD: Robust, Efficient, and Single-Pass Online Learning Using Hyperdimensional System <https://ieeexplore.ieee.org/abstract/document/9474107>`_.

        Adds the input to the mispredicted class prototype scaled by :math:`\epsilon - 1`
        and adds the input to the target prototype scaled by :math:`1 - \delta`,
        where :math:`\epsilon` is the cosine similarity of the input with the mispredicted class prototype
        and :math:`\delta` is the cosine similarity of the input with the target class prototype.
        """
        # Adapted from: https://gitlab.com/biaslab/onlinehd/-/blob/master/onlinehd/onlinehd.py
        logit = self(input)
        pred = logit.argmax(1)
        is_wrong = target != pred

        if is_wrong.sum().item() == 0:
            if logit.max(1).values.item() < 0.8:
                self.weight.index_add_(0, target, input)
            return

        logit = logit[is_wrong]
        input = input[is_wrong]
        target = target[is_wrong]

        alpha1 = 1.0 - logit.gather(1, target.unsqueeze(1))
        self.weight.index_add_(0, target, lr * alpha1 * input)
        # self.weight.index_add_(0, pred, lr * alpha2 * input)

    @torch.no_grad()
    def normalize(self, eps=1e-12) -> None:
        """Transforms all the class prototype vectors into unit vectors.

        After calling this, inferences can be made more efficiently by specifying ``dot=True`` in the forward pass.
        Training further after calling this method is not advised.
        """
        norms = self.weight.norm(dim=1, keepdim=True)
        norms.clamp_(min=eps)
        self.weight.div_(norms)

    def extra_repr(self) -> str:
        return "in_features={}, out_features={}".format(
            self.in_features, self.out_features is not None
        )

    def regen_continuous(self, weight, x, size, classes):
        # F.normalize(self.weight.data)
        weight[x, :] = torch.normal(0, 1, size=(1, size))
        self.weight[:, x] = torch.zeros((1, classes))

    @torch.no_grad()
    def regenerate_continuous(self, weight, drop_rate, classes) -> None:
        dimensions = weight.shape[0]
        indices = torch.topk(
            1 / torch.var(self.weight, dim=0), int(dimensions * drop_rate)
        ).indices
        size = weight.shape[1]
        for i in indices:
            self.regen_continuous(weight, i, size, classes)

    def regen_reset(self, weight, x, size):
        weight[x, :] = torch.normal(0, 1, size=(1, size))

    @torch.no_grad()
    def regenerate_reset(self, weight, drop_rate) -> None:
        dimensions = weight.shape[0]
        indices = torch.topk(
            1 / torch.var(self.weight, dim=0), int(dimensions * drop_rate)
        ).indices
        size = weight.shape[1]
        for i in indices:
            self.regen_reset(weight, i, size)


class MemoryModel(nn.Module):
    __constants__ = ["in_features", "out_features"]
    in_features: int
    out_features: int
    weight: Tensor

    def __init__(
        self,
        in_features: int,
        out_features: int,
        type="projection",
        device=None,
        dtype=None,
    ) -> None:
        factory_kwargs = {"device": device, "dtype": dtype}
        super(MemoryModel, self).__init__()
        self.type = type
        self.in_features = in_features
        self.out_features = out_features
<<<<<<< HEAD
        self.classes = torchhd.embeddings.Projection(in_features, out_features)
        '''
        if type == 'projection':
=======

        if type == "projection":
>>>>>>> 8b42ef65
            self.classes = torchhd.embeddings.Projection(in_features, out_features)
        elif type == "sinusoid":
            self.classes = torchhd.embeddings.Sinusoid(in_features, out_features)
        elif type == "density":
            self.classes = torchhd.embeddings.Density(in_features, out_features)
        elif type == "hashmap":
            self.classes = torchhd.embeddings.Random(out_features, in_features)
        '''
        self.weight = torch.empty((in_features, in_features), **factory_kwargs)

    def forward(self, input: Tensor, dot: bool = False) -> Tensor:
        input = torch.matmul(input, self.weight).sign()
        if dot:
            return functional.dot_similarity(input, self.classes.weight)

        return functional.cos_similarity(input, self.classes.weight)

    @torch.no_grad()
    def normalize(self, eps=1e-12) -> None:
        """Transforms all the class prototype vectors into unit vectors.

        After calling this, inferences can be made more efficiently by specifying ``dot=True`` in the forward pass.
        Training further after calling this method is not advised.
        """
        norms = self.weight.norm(dim=1, keepdim=True)
        norms.clamp_(min=eps)
        self.weight.div_(norms)

    @torch.no_grad()
    def add(self, input: Tensor, target: Tensor, lr: float = 1.0) -> None:
        """Adds the input vectors scaled by the lr to the target prototype vectors."""
        label = torch.index_select(self.classes.weight, 0, target)
        input = torch.matmul(input.T, label)
        self.weight += input
        # self.weight.index_add_(0, target, input, alpha=lr)

    @torch.no_grad()
    def add_online(self, input: Tensor, target: Tensor, lr: float = 1.0) -> None:
        """Adds the input vectors scaled by the lr to the target prototype vectors."""
        iinput = torch.matmul(input, self.weight)
        predictions = functional.cos_similarity(iinput, self.classes.weight)

        if np.argmax(predictions).item() != target.item():
            label = torch.index_select(self.classes.weight, 0, target)
            self.weight += torch.matmul(input.T, label)

        """
        else:
            top_two_pred = predictions.topk(2)
            if abs(top_two_pred[0][0][0].item()/top_two_pred[0][0][1].item()) > 1.1:
                print(abs(top_two_pred[0][0][0].item()/top_two_pred[0][0][1].item()))
                label = torch.index_select(self.classes.weight, 0, target)
                self.weight += torch.matmul(input.T, label)
            #label = torch.index_select(self.classes.weight, 0, target)
            #self.weight += torch.matmul(input.T, label)
        """

    @torch.no_grad()
    def add_online2(self, input: Tensor, target: Tensor, lr: float = 1.0) -> None:
        """Adds the input vectors scaled by the lr to the target prototype vectors."""
        iinput = torch.matmul(input, self.weight)
        predictions = functional.cos_similarity(iinput, self.classes.weight)
        # print(predictions[0][target.item()])
        # print(predictions[0][target.item()])
        top_two_pred = predictions.topk(2)
        print(abs(top_two_pred[0][0][0].item() - top_two_pred[0][0][1].item()))

        if np.argmax(predictions).item() != target.item():
            if (
                predictions[0][target.item()].item() < 0.7
                or abs(top_two_pred[0][0][0].item() - top_two_pred[0][0][1].item())
                > 0.1
            ):
                label = torch.index_select(self.classes.weight, 0, target)
                self.weight += torch.matmul(input.T, label)
        else:
            if predictions[0][target.item()].item() < 0.5:
                if (
                    abs(top_two_pred[0][0][0].item() - top_two_pred[0][0][1].item())
                    > 0.1
                ):
                    label = torch.index_select(self.classes.weight, 0, target)
                    self.weight += torch.matmul(input.T, label)
            """
            if np.argmax(predictions).item() != target.item():
                #print(predictions[0][target.item()])
                label = torch.index_select(self.classes.weight, 0, target)
                self.weight += torch.matmul(input.T, label)
            else:
                self.weight += torch.matmul(input.T, label)

                print(predictions[0][target.item()])
                """

    def add_online3(self, input: Tensor, target: Tensor, lr: float = 1.0) -> None:
        iinput = torch.matmul(input, self.weight)
        logit = functional.cos_similarity(iinput, self.classes.weight)
        pred = logit.argmax(1)
        is_wrong = target != pred
        # print(logit)
        # print(logit.argmax(1))

        select = torch.empty(10000, dtype=torch.bool)
        select.bernoulli_(0.1)
        result = torch.where(select, -1, +1).to()
        # print(result.sum())
        # cancel update if all predictions were correct
        if is_wrong.sum().item() == 0:
            return

        # print(input)
        # only update wrongly predicted inputs
        logit = logit[is_wrong]
        input = input[is_wrong]
        target = target[is_wrong]
        pred = pred[is_wrong]

        alpha1 = 1.0 - logit.gather(1, target.unsqueeze(1))
        alpha2 = logit.gather(1, pred.unsqueeze(1)) - 1.0

        self.weight.index_add_(0, target, lr * alpha1 * input)
        self.weight.index_add_(0, pred, lr * alpha2 * input)<|MERGE_RESOLUTION|>--- conflicted
+++ resolved
@@ -205,14 +205,8 @@
         self.type = type
         self.in_features = in_features
         self.out_features = out_features
-<<<<<<< HEAD
-        self.classes = torchhd.embeddings.Projection(in_features, out_features)
-        '''
-        if type == 'projection':
-=======
 
         if type == "projection":
->>>>>>> 8b42ef65
             self.classes = torchhd.embeddings.Projection(in_features, out_features)
         elif type == "sinusoid":
             self.classes = torchhd.embeddings.Sinusoid(in_features, out_features)

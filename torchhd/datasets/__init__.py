--- conflicted
+++ resolved
@@ -9,10 +9,7 @@
 from torchhd.datasets.dataset import CollectionDataset
 from torchhd.datasets.dataset import DatasetFourFold
 from torchhd.datasets.dataset import DatasetTrainTest
-<<<<<<< HEAD
-from torchhd.datasets.dataset import UCIDatasetCollection
-=======
->>>>>>> 90c6926d
+from torchhd.datasets.dataset import UCIClassificationBenchmark
 from torchhd.datasets.abalone import Abalone
 from torchhd.datasets.adult import Adult
 from torchhd.datasets.acute_inflammation import AcuteInflammation
@@ -147,10 +144,7 @@
     "CollectionDataset",
     "DatasetFourFold",
     "DatasetTrainTest",
-<<<<<<< HEAD
-    "UCIDatasetCollection",
-=======
->>>>>>> 90c6926d
+    "UCIClassificationBenchmark",
     "Abalone",
     "Adult",
     "AcuteInflammation",

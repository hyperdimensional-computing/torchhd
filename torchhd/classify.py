#
# MIT License
#
# Copyright (c) 2023 Mike Heddes, Igor Nunes, Pere Vergés, Denis Kleyko, and Danny Abraham
#
# Permission is hereby granted, free of charge, to any person obtaining a copy
# of this software and associated documentation files (the "Software"), to deal
# in the Software without restriction, including without limitation the rights
# to use, copy, modify, merge, publish, distribute, sublicense, and/or sell
# copies of the Software, and to permit persons to whom the Software is
# furnished to do so, subject to the following conditions:
#
# The above copyright notice and this permission notice shall be included in all
# copies or substantial portions of the Software.
#
# THE SOFTWARE IS PROVIDED "AS IS", WITHOUT WARRANTY OF ANY KIND, EXPRESS OR
# IMPLIED, INCLUDING BUT NOT LIMITED TO THE WARRANTIES OF MERCHANTABILITY,
# FITNESS FOR A PARTICULAR PURPOSE AND NONINFRINGEMENT. IN NO EVENT SHALL THE
# AUTHORS OR COPYRIGHT HOLDERS BE LIABLE FOR ANY CLAIM, DAMAGES OR OTHER
# LIABILITY, WHETHER IN AN ACTION OF CONTRACT, TORT OR OTHERWISE, ARISING FROM,
# OUT OF OR IN CONNECTION WITH THE SOFTWARE OR THE USE OR OTHER DEALINGS IN THE
# SOFTWARE.
#
import math
from typing import Type, Self, Union, Optional, Literal, Callable, Iterable, Tuple
import torch
import torch.nn as nn
import torch.nn.functional as F
from torch import Tensor, LongTensor
from torch.nn.parameter import Parameter
from collections import deque
import torchmetrics
import torchhd.functional as functional
from torchhd.embeddings import Random, Level, Projection, Sinusoid
from torchhd.models import Centroid

DataLoader = Iterable[Tuple[Tensor, LongTensor]]

__all__ = [
    "Classifier",
    "Vanilla",
    "AdaptHD",
    "OnlineHD",
    "RefineHD",
    "NeuralHD",
    "DistHD",
<<<<<<< HEAD
    "CompHD",
    "SparseHD",
    "QuantHD"
=======
    "LeHDC",
>>>>>>> 2e96cef9
]


class Classifier(nn.Module):
    encoder: Callable[[Tensor], Tensor]
    model: Callable[[Tensor], Tensor]

    def __init__(
            self,
            n_features: int,
            n_dimensions: int,
            n_classes: int,
            *,
            device: torch.device = None,
            dtype: torch.dtype = None
    ) -> None:
        super().__init__()

        self.n_features = n_features
        self.n_dimensions = n_dimensions
        self.n_classes = n_classes

    @property
    def device(self) -> torch.device:
        raise NotImplementedError()

    def forward(self, samples: Tensor) -> Tensor:
        return self.model(self.encoder(samples))

    def fit(self, data_loader: DataLoader) -> Self:
        raise NotImplementedError()

    def predict(self, samples: Tensor) -> LongTensor:
        return torch.argmax(self(samples), dim=-1)

    def score(self, samples: Tensor, labels: LongTensor) -> float:
        predictions = self.predict(samples)
        return torch.mean(predictions == labels, dtype=torch.float).item()


class Vanilla(Classifier):
    model: Centroid

    def __init__(
<<<<<<< HEAD
            self,
            n_features: int,
            n_dimensions: int,
            n_classes: int,
            *,
            n_levels: int = 100,
            min_level: int = -1,
            max_level: int = 1,
            batch_size: Union[int, None] = 1024,
            device: torch.device = None,
            dtype: torch.dtype = None
=======
        self,
        n_features: int,
        n_dimensions: int,
        n_classes: int,
        *,
        n_levels: int = 100,
        min_level: int = -1,
        max_level: int = 1,
        device: torch.device = None,
        dtype: torch.dtype = None
>>>>>>> 2e96cef9
    ) -> None:
        super().__init__(
            n_features, n_dimensions, n_classes, device=device, dtype=dtype
        )

        self.keys = Random(n_features, n_dimensions, device=device, dtype=dtype)
        self.levels = Level(
            n_levels,
            n_dimensions,
            low=min_level,
            high=max_level,
            device=device,
            dtype=dtype,
        )
        self.model = Centroid(n_dimensions, n_classes, device=device, dtype=dtype)

    @property
    def device(self) -> torch.device:
        return self.model.weight.device

    def encoder(self, samples: Tensor) -> Tensor:
        return functional.hash_table(self.keys.weight, self.levels(samples)).sign()

    def fit(self, data_loader: DataLoader) -> Self:
        for samples, labels in data_loader:
            samples = samples.to(self.device)
            labels = labels.to(self.device)

            encoded = self.encoder(samples)
            self.model.add(encoded, labels)

        return self


class AdaptHD(Classifier):
    r"""Implements `AdaptHD: Adaptive Efficient Training for Brain-Inspired Hyperdimensional Computing <https://ieeexplore.ieee.org/document/8918974>`_."""

    model: Centroid

    def __init__(
<<<<<<< HEAD
            self,
            n_features: int,
            n_dimensions: int,
            n_classes: int,
            *,
            n_levels: int = 100,
            min_level: int = -1,
            max_level: int = 1,
            epochs: int = 120,
            lr: float = 0.035,
            batch_size: Union[int, None] = 1024,
            device: torch.device = None,
            dtype: torch.dtype = None
=======
        self,
        n_features: int,
        n_dimensions: int,
        n_classes: int,
        *,
        n_levels: int = 100,
        min_level: int = -1,
        max_level: int = 1,
        epochs: int = 120,
        lr: float = 0.035,
        device: torch.device = None,
        dtype: torch.dtype = None
>>>>>>> 2e96cef9
    ) -> None:
        super().__init__(
            n_features, n_dimensions, n_classes, device=device, dtype=dtype
        )

        self.epochs = epochs
        self.lr = lr

        self.keys = Random(n_features, n_dimensions, device=device, dtype=dtype)
        self.levels = Level(
            n_levels,
            n_dimensions,
            low=min_level,
            high=max_level,
            device=device,
            dtype=dtype,
        )
        self.model = Centroid(n_dimensions, n_classes, device=device, dtype=dtype)

    @property
    def device(self) -> torch.device:
        return self.model.weight.device

    def encoder(self, samples: Tensor) -> Tensor:
        return functional.hash_table(self.keys.weight, self.levels(samples)).sign()

    def fit(self, data_loader: DataLoader) -> Self:

        for _ in range(self.epochs):
            for samples, labels in data_loader:
                samples = samples.to(self.device)
                labels = labels.to(self.device)

                encoded = self.encoder(samples)
                self.model.add_adapt(encoded, labels, lr=self.lr)

        return self


# Adapted from: https://gitlab.com/biaslab/onlinehd/
class OnlineHD(Classifier):
    r"""Implements `OnlineHD: Robust, Efficient, and Single-Pass Online Learning Using Hyperdimensional System <https://ieeexplore.ieee.org/abstract/document/9474107>`_."""

    encoder: Sinusoid
    model: Centroid

    def __init__(
<<<<<<< HEAD
            self,
            n_features: int,
            n_dimensions: int,
            n_classes: int,
            *,
            epochs: int = 120,
            lr: float = 0.035,
            batch_size: Union[int, None] = 1024,
            device: torch.device = None,
            dtype: torch.dtype = None
=======
        self,
        n_features: int,
        n_dimensions: int,
        n_classes: int,
        *,
        epochs: int = 120,
        lr: float = 0.035,
        device: torch.device = None,
        dtype: torch.dtype = None
>>>>>>> 2e96cef9
    ) -> None:
        super().__init__(
            n_features, n_dimensions, n_classes, device=device, dtype=dtype
        )

        self.epochs = epochs
        self.lr = lr

        self.encoder = Sinusoid(n_features, n_dimensions, device=device, dtype=dtype)
        self.model = Centroid(n_dimensions, n_classes, device=device, dtype=dtype)

    @property
    def device(self) -> torch.device:
        return self.model.weight.device

    def fit(self, data_loader: DataLoader) -> Self:

        for _ in range(self.epochs):
            for samples, labels in data_loader:
                samples = samples.to(self.device)
                labels = labels.to(self.device)

                encoded = self.encoder(samples)
                self.model.add_online(encoded, labels, lr=self.lr)

        return self


class RefineHD(Classifier):
    r"""Implements `RefineHD: : Accurate and Efficient Single-Pass Adaptive Learning Using Hyperdimensional Computing <https://www.computer.org/csdl/proceedings-article/icrc/2023/10386671/1TJmff9VDYQ>`_."""

    encoder: Sinusoid
    model: Centroid

    def __init__(
            self,
            n_features: int,
            n_dimensions: int,
            n_classes: int,
            *,
            epochs: int = 120,
            lr: float = 0.035,
            batch_size: Union[int, None] = 1024,
            device: torch.device = None,
            dtype: torch.dtype = None
    ) -> None:
        super().__init__(
            n_features, n_dimensions, n_classes, device=device, dtype=dtype
        )

        self.epochs = epochs
        self.lr = lr
        self.batch_size = batch_size

        self.encoder = Sinusoid(n_features, n_dimensions, device=device, dtype=dtype)
        self.model = Centroid(n_dimensions, n_classes, device=device, dtype=dtype)
        self.similarity_sum = 0
        self.count = 0
        self.error_similarity_sum = 0
        self.error_count = 0

    def adjust_reset(self):
        self.similarity_sum = 0
        self.count = 0
        self.error_similarity_sum = 0
        self.error_count = 0

    def fit(self, data_loader: DataLoader) -> Self:
        for _ in range(self.epochs):
            for samples, labels in data_loader:
                encoded = self.encoder(samples)
                self.model.add_adjust(encoded, labels, self.count, self.similarity_sum, self.error_count, self.error_similarity_sum, lr=self.lr)
        return self


# Adapted from: https://gitlab.com/biaslab/neuralhd
class NeuralHD(Classifier):
    r"""Implements `Scalable edge-based hyperdimensional learning system with brain-like neural adaptation <https://dl.acm.org/doi/abs/10.1145/3458817.3480958>`_."""

    encoder: Sinusoid
    model: Centroid

    def __init__(
<<<<<<< HEAD
            self,
            n_features: int,
            n_dimensions: int,
            n_classes: int,
            *,
            regen_freq: int = 20,
            regen_rate: float = 0.04,
            epochs: int = 120,
            lr: float = 0.37,
            batch_size: Union[int, None] = 1024,
            device: torch.device = None,
            dtype: torch.dtype = None
=======
        self,
        n_features: int,
        n_dimensions: int,
        n_classes: int,
        *,
        regen_freq: int = 20,
        regen_rate: float = 0.04,
        epochs: int = 120,
        lr: float = 0.37,
        device: torch.device = None,
        dtype: torch.dtype = None
>>>>>>> 2e96cef9
    ) -> None:
        super().__init__(
            n_features, n_dimensions, n_classes, device=device, dtype=dtype
        )

        self.regen_freq = regen_freq
        self.regen_rate = regen_rate
        self.epochs = epochs
        self.lr = lr

        self.encoder = Sinusoid(n_features, n_dimensions, device=device, dtype=dtype)
        self.model = Centroid(n_dimensions, n_classes, device=device, dtype=dtype)

    @property
    def device(self) -> torch.device:
        return self.model.weight.device

    def fit(self, data_loader: DataLoader) -> Self:

        n_regen_dims = math.ceil(self.regen_rate * self.n_dimensions)

        for samples, labels in data_loader:
            samples = samples.to(self.device)
            labels = labels.to(self.device)

            encoded = self.encoder(samples)
            self.model.add(encoded, labels)

        for epoch_idx in range(1, self.epochs):
            for samples, labels in data_loader:
                samples = samples.to(self.device)
                labels = labels.to(self.device)

                encoded = self.encoder(samples)
                self.model.add_adapt(encoded, labels, lr=self.lr)

            # Regenerate feature dimensions
            if (epoch_idx % self.regen_freq) == (self.regen_freq - 1):
                weight = F.normalize(self.model.weight, dim=1)
                scores = torch.var(weight, dim=0)

                regen_dims = torch.topk(scores, n_regen_dims, largest=False).indices
                self.model.weight.data[:, regen_dims].zero_()
                self.encoder.weight.data[regen_dims, :].normal_()
                self.encoder.bias.data[regen_dims].uniform_(0, 2 * math.pi)

        return self


# Adapted from: https://github.com/jwang235/DistHD/
class DistHD(Classifier):
    r"""Implements `DistHD: A Learner-Aware Dynamic Encoding Method for Hyperdimensional Classification <https://ieeexplore.ieee.org/document/10247876>`_."""

    encoder: Projection
    model: Centroid

    def __init__(
<<<<<<< HEAD
            self,
            n_features: int,
            n_dimensions: int,
            n_classes: int,
            *,
            regen_freq: int = 20,
            regen_rate: float = 0.04,
            alpha: float = 0.5,
            beta: float = 1,
            theta: float = 0.25,
            epochs: int = 120,
            lr: float = 0.05,
            batch_size: Union[int, None] = 1024,
            device: torch.device = None,
            dtype: torch.dtype = None
=======
        self,
        n_features: int,
        n_dimensions: int,
        n_classes: int,
        *,
        regen_freq: int = 20,
        regen_rate: float = 0.04,
        alpha: float = 0.5,
        beta: float = 1,
        theta: float = 0.25,
        epochs: int = 120,
        lr: float = 0.05,
        device: torch.device = None,
        dtype: torch.dtype = None
>>>>>>> 2e96cef9
    ) -> None:
        super().__init__(
            n_features, n_dimensions, n_classes, device=device, dtype=dtype
        )

        self.regen_freq = regen_freq
        self.regen_rate = regen_rate
        self.alpha = alpha
        self.beta = beta
        self.theta = theta
        self.epochs = epochs
        self.lr = lr

        self.encoder = Projection(n_features, n_dimensions, device=device, dtype=dtype)
        self.model = Centroid(n_dimensions, n_classes, device=device, dtype=dtype)

    @property
    def device(self) -> torch.device:
        return self.model.weight.device

    def fit(self, data_loader: DataLoader) -> Self:

        n_regen_dims = math.ceil(self.regen_rate * self.n_dimensions)

        for epoch_idx in range(self.epochs):
            for samples, labels in data_loader:
                samples = samples.to(self.device)
                labels = labels.to(self.device)

                encoded = self.encoder(samples)
                self.model.add_online(encoded, labels, lr=self.lr)

            # Regenerate feature dimensions
            if (epoch_idx % self.regen_freq) == (self.regen_freq - 1):
                scores = 0
                for samples, labels in data_loader:
                    samples = samples.to(self.device)
                    labels = labels.to(self.device)

                    scores += self.regen_score(samples, labels)

                regen_dims = torch.topk(scores, n_regen_dims, largest=False).indices
                self.model.weight.data[:, regen_dims].zero_()
                self.encoder.weight.data[regen_dims, :].normal_()

        return self

    def regen_score(self, samples, labels):
        scores = self(samples)
        top2_preds = torch.topk(scores, k=2).indices
        pred1, pred2 = torch.unbind(top2_preds, dim=-1)
        wrong = pred1 != labels

        samples = samples[wrong]
        pred2 = pred2[wrong]
        labels = labels[wrong]
        pred1 = pred1[wrong]

        weight = F.normalize(self.model.weight, dim=1)

        # Partial correct
        partial = pred2 == labels
        dist2corr = torch.abs(weight[labels[partial]] - samples[partial])
        dist2incorr = torch.abs(weight[pred1[partial]] - samples[partial])
        partial_dist = torch.sum(
            (self.beta * dist2incorr - self.alpha * dist2corr), dim=0
        )

        # Completely incorrect
        complete = pred2 != labels
        dist2corr = torch.abs(weight[labels[complete]] - samples[complete])
        dist2incorr1 = torch.abs(weight[pred1[complete]] - samples[complete])
        dist2incorr2 = torch.abs(weight[pred2[complete]] - samples[complete])
        complete_dist = torch.sum(
            (
                    self.beta * dist2incorr1
                    + self.theta * dist2incorr2
                    - self.alpha * dist2corr
            ),
            dim=0,
        )

        return 0.5 * partial_dist + complete_dist


<<<<<<< HEAD
class CompHD(Classifier):
    r"""Implements `CompHD: Efficient Hyperdimensional Computing Using Model Compression <https://ieeexplore.ieee.org/document/8824908>`_."""

    encoder: Sinusoid
    model: Centroid

    def __init__(
            self,
            n_features: int,
            n_dimensions: int,
            n_classes: int,
            *,
            chunks=10,
            batch_size: Union[int, None] = 1024,
            device: torch.device = None,
            dtype: torch.dtype = None
=======
class LeHDC(Classifier):
    r"""Implements `DistHD: A Learner-Aware Dynamic Encoding Method for Hyperdimensional Classification <https://ieeexplore.ieee.org/document/10247876>`_."""

    encoder: Projection
    model: Centroid

    def __init__(
        self,
        n_features: int,
        n_dimensions: int,
        n_classes: int,
        *,
        n_levels: int = 100,
        min_level: int = -1,
        max_level: int = 1,
        epochs: int = 120,
        lr: float = 0.01,
        weight_decay: float = 0.03,
        dropout_rate: float = 0.3,
        device: torch.device = None,
        dtype: torch.dtype = None
>>>>>>> 2e96cef9
    ) -> None:
        super().__init__(
            n_features, n_dimensions, n_classes, device=device, dtype=dtype
        )
<<<<<<< HEAD
        self.chunks = chunks
        self.batch_size = batch_size

        self.position_vectors = None

        self.encoder = Sinusoid(n_features, n_dimensions, device=device, dtype=dtype)
        self.model = Centroid(n_dimensions, n_classes, device=device, dtype=dtype)
        comp_weight = torch.empty((self.model.out_features, int(self.model.in_features / self.chunks)))
        self.comp_weight = Parameter(comp_weight)

    def fit(self, data_loader: DataLoader) -> Self:
        for samples, labels in data_loader:
            encoded = self.encoder(samples)
            self.model.add(encoded, labels)
        self.comp_compress()
        return self

    def comp_compress(self):
        w_re = torch.reshape(
            self.model.weight, (self.model.out_features, self.chunks, int(self.model.in_features / self.chunks))
        )
        self.position_vectors = Random(
            self.chunks, int(self.model.in_features / self.chunks)
        )

        for i in range(self.model.out_features):
            self.comp_weight.data[i] = torch.sum(
                w_re[i] * self.position_vectors.weight, dim=0
            )

    def compress_hv(self, enc):
        return torch.sum(
            torch.reshape(enc, (self.chunks, int(self.n_dimensions / self.chunks)))
            * self.position_vectors.weight,
            dim=0,
        )

    def forward_comp(self, enc):
        return functional.dot_similarity(
            enc, self.comp_weight
        )

    def predict(self, samples: Tensor) -> LongTensor:
        return torch.tensor([torch.argmax(self.forward_comp(self.compress_hv(self.encoder(samples))), dim=-1)])


class SparseHD(Classifier):
    r"""Implements `SparseHD: Algorithm-Hardware Co-optimization for Efficient High-Dimensional Computing <https://ieeexplore.ieee.org/document/8735551>`_."""

    encoder: Sinusoid
    model: Centroid

    def __init__(
            self,
            n_features: int,
            n_dimensions: int,
            n_classes: int,
            epochs: int,
            lr: float,
            sparsity: float = 0.1,
            sparse_type: str = 'dimension',
            *,
            batch_size: Union[int, None] = 1024,
            device: torch.device = None,
            dtype: torch.dtype = None
    ) -> None:
        super().__init__(
            n_features, n_dimensions, n_classes, device=device, dtype=dtype
        )

        self.epochs = epochs
        self.lr = lr
        self.sparsity = sparsity
        self.batch_size = batch_size
        self.sparse_type = sparse_type
        weight_sparse = torch.empty((out_features, in_features), **factory_kwargs)
        self.weight_sparse = Parameter(weight_sparse, requires_grad=requires_grad)

        self.encoder = Sinusoid(n_features, n_dimensions, device=device, dtype=dtype)
        self.model = Centroid(n_dimensions, n_classes, device=device, dtype=dtype)

    def fit(self, data_loader: DataLoader) -> Self:
        for epoch_idx in range(self.epochs):
            for samples, labels in data_loader:
                samples_hv = encode(samples)
                model.add_sparse(samples_hv, labels, self.weight_sparse, lr=lr, iter=iter)
            self.sparsify_model(epoch_idx)
        return self

    def sparsify_model(self, epoch_index):
        if self.sparse_type == "dimension":
            if epoch_index == 0:
                max_vals, _ = torch.max(self.model.weight.data, dim=0)
                min_vals, _ = torch.min(self.model.weight.data, dim=0)
            else:
                max_vals, _ = torch.max(self.model.weight_sparse.data, dim=0)
                min_vals, _ = torch.min(self.model.weight_sparse.data, dim=0)
            variation = max_vals - min_vals
            _, dropped_indices = variation.topk(s, largest=False)

            if epoch_index == 0:
                self.weight_sparse.data = self.model.weight.data.clone()
            self.weight_sparse.data[:, dropped_indices] = 0
        if self.sparse_type == "class":
            if epoch_index == 0:
                _, dropped_indices = torch.topk(
                    self.model.weight.abs(), k=s, dim=1, largest=False, sorted=True
                )
            else:
                _, dropped_indices = torch.topk(
                    self.weight_sparse.abs(), k=s, dim=1, largest=False, sorted=True
                )
            if iter == 0:
                self.weight_sparse.data = self.model.weight.data.clone()
            self.weight_sparse.data[:, dropped_indices] = 0

    def predict(self, samples: Tensor) -> LongTensor:
        return torch.argmax(functional.dot_similarity(samples, self.weight_sparse), dim=-1)


class QuantHD(Classifier):
    r"""Implements `SparseHD: Algorithm-Hardware Co-optimization for Efficient High-Dimensional Computing <https://ieeexplore.ieee.org/document/8735551>`_."""

    encoder: Sinusoid
    model: Centroid

    def __init__(
            self,
            n_features: int,
            n_dimensions: int,
            n_classes: int,
            epochs: int = 3,
            epsilon: float = 0.01,
            lr: float = 1,
            quant_type: str = 'ternary',
            *,
            batch_size: Union[int, None] = 1024,
            device: torch.device = None,
            dtype: torch.dtype = None
    ) -> None:
        super().__init__(
            n_features, n_dimensions, n_classes, device=device, dtype=dtype
        )

        self.epochs = epochs
        self.lr = lr
        self.epsilon = epsilon
        self.batch_size = batch_size
        self.quant_type = quant_type
        weight_quant = torch.empty((n_features, n_dimensions))
        self.weight_quant = Parameter(weight_quant)
        self.n_classes = n_classes
        self.encoder = Sinusoid(n_features, n_dimensions, device=device, dtype=dtype)
        self.model = Centroid(n_dimensions, n_classes, device=device, dtype=dtype)

    def binarize_model(self):
        if self.quant_type == "binary":
            self.weight_quant.data = torch.sgn(self.model.weight.data)
        elif self.quant_type == "ternary":
            self.weight_quant.data = torch.where(
                self.model.weight.data > 0,
                torch.tensor(1.0),
                torch.where(
                    self.model.weight.data < 0, torch.tensor(-1.0), torch.tensor(0.0)
                ),
            )

    def fit(self, data_loader: DataLoader) -> Self:
        train_len = len(data_loader)
        validation_set = train_len - math.ceil(train_len * 0.05)

        for samples, labels in data_loader:
            samples_hv = self.encoder(samples)
            self.model.add(samples_hv, labels)
        self.binarize_model()

        q = deque(maxlen=2)
        for epoch_idx in range(self.epochs):
            accuracy_validation = torchmetrics.Accuracy(
                "multiclass", num_classes=self.n_classes
            )
            for samples, labels in data_loader:
                samples_hv = self.encoder(samples)
                if epoch_idx < validation_set:
                    self.model.add_quantize(samples_hv, labels, self.weight_quant, lr=self.lr, model=self.quant_type)
                else:
                    if epoch_idx == validation_set:
                        self.binarize_model(self.quant_type)
                    outputs = self.model.quantized_similarity(
                        samples_hv, self.quant_type
                    ).float()
                    accuracy_validation.update(outputs, labels)
            if len(q) == 2:
                if all(abs(q[i] - q[i - 1]) < self.epsilon for i in range(1, len(q))):
                    return self
                q.append(accuracy_validation.compute().item())
            else:
                q.append(accuracy_validation.compute().item())

        return self

    def predict(self, samples: Tensor) -> LongTensor:
        return torch.argmax(self.model.quantized_similarity(self.encoder(samples), self.quant_type, self.weight_quant), dim=-1)
=======

        self.epochs = epochs
        self.lr = lr
        self.weight_decay = weight_decay

        self.keys = Random(n_features, n_dimensions, device=device, dtype=dtype)
        self.levels = Level(
            n_levels,
            n_dimensions,
            low=min_level,
            high=max_level,
            device=device,
            dtype=dtype,
        )
        self.model = Centroid(n_dimensions, n_classes, device=device, dtype=dtype)
        self.dropout = torch.nn.Dropout(dropout_rate)
        # Gradient model accumulates gradients
        self.grad_model = Centroid(
            n_dimensions, n_classes, device=device, dtype=dtype, requires_grad=True
        )
        # Regular model is a binarized version of the gradient model
        self.model = Centroid(
            n_dimensions, n_classes, device=device, dtype=dtype, requires_grad=True
        )

    @property
    def device(self) -> torch.device:
        return self.model.weight.device

    def encoder(self, samples: Tensor) -> Tensor:
        return functional.hash_table(self.keys.weight, self.levels(samples)).sign()

    def forward(self, samples: Tensor) -> Tensor:
        return self.model(self.dropout(self.encoder(samples)))

    def fit(self, data_loader: DataLoader) -> Self:

        criterion = torch.nn.CrossEntropyLoss()
        optimizer = torch.optim.Adam(
            self.grad_model.parameters(),
            lr=self.lr,
            weight_decay=self.weight_decay,
        )

        scheduler = torch.optim.lr_scheduler.ReduceLROnPlateau(optimizer, patience=2)

        for _ in range(self.epochs):
            accumulated_loss = 0

            for samples, labels in data_loader:
                samples = samples.to(self.device)
                labels = labels.to(self.device)

                logits = self(samples)
                loss = criterion(logits, labels)
                accumulated_loss += loss.detach().item()

                # Zero out all the gradients
                self.grad_model.zero_grad()
                self.model.zero_grad()

                loss.backward()

                # The gradient model is updated using the gradients from the binarized model
                self.grad_model.weight.grad = self.model.weight.grad
                optimizer.step()

                # Quantize the weights
                with torch.no_grad():
                    self.model.weight.data = self.grad_model.weight.sign()

            scheduler.step(accumulated_loss)

        return self
>>>>>>> 2e96cef9
<|MERGE_RESOLUTION|>--- conflicted
+++ resolved
@@ -44,13 +44,10 @@
     "RefineHD",
     "NeuralHD",
     "DistHD",
-<<<<<<< HEAD
     "CompHD",
     "SparseHD",
     "QuantHD"
-=======
     "LeHDC",
->>>>>>> 2e96cef9
 ]
 
 
@@ -95,7 +92,6 @@
     model: Centroid
 
     def __init__(
-<<<<<<< HEAD
             self,
             n_features: int,
             n_dimensions: int,
@@ -107,18 +103,6 @@
             batch_size: Union[int, None] = 1024,
             device: torch.device = None,
             dtype: torch.dtype = None
-=======
-        self,
-        n_features: int,
-        n_dimensions: int,
-        n_classes: int,
-        *,
-        n_levels: int = 100,
-        min_level: int = -1,
-        max_level: int = 1,
-        device: torch.device = None,
-        dtype: torch.dtype = None
->>>>>>> 2e96cef9
     ) -> None:
         super().__init__(
             n_features, n_dimensions, n_classes, device=device, dtype=dtype
@@ -159,7 +143,6 @@
     model: Centroid
 
     def __init__(
-<<<<<<< HEAD
             self,
             n_features: int,
             n_dimensions: int,
@@ -173,20 +156,6 @@
             batch_size: Union[int, None] = 1024,
             device: torch.device = None,
             dtype: torch.dtype = None
-=======
-        self,
-        n_features: int,
-        n_dimensions: int,
-        n_classes: int,
-        *,
-        n_levels: int = 100,
-        min_level: int = -1,
-        max_level: int = 1,
-        epochs: int = 120,
-        lr: float = 0.035,
-        device: torch.device = None,
-        dtype: torch.dtype = None
->>>>>>> 2e96cef9
     ) -> None:
         super().__init__(
             n_features, n_dimensions, n_classes, device=device, dtype=dtype
@@ -234,7 +203,6 @@
     model: Centroid
 
     def __init__(
-<<<<<<< HEAD
             self,
             n_features: int,
             n_dimensions: int,
@@ -245,17 +213,6 @@
             batch_size: Union[int, None] = 1024,
             device: torch.device = None,
             dtype: torch.dtype = None
-=======
-        self,
-        n_features: int,
-        n_dimensions: int,
-        n_classes: int,
-        *,
-        epochs: int = 120,
-        lr: float = 0.035,
-        device: torch.device = None,
-        dtype: torch.dtype = None
->>>>>>> 2e96cef9
     ) -> None:
         super().__init__(
             n_features, n_dimensions, n_classes, device=device, dtype=dtype
@@ -339,7 +296,6 @@
     model: Centroid
 
     def __init__(
-<<<<<<< HEAD
             self,
             n_features: int,
             n_dimensions: int,
@@ -352,19 +308,6 @@
             batch_size: Union[int, None] = 1024,
             device: torch.device = None,
             dtype: torch.dtype = None
-=======
-        self,
-        n_features: int,
-        n_dimensions: int,
-        n_classes: int,
-        *,
-        regen_freq: int = 20,
-        regen_rate: float = 0.04,
-        epochs: int = 120,
-        lr: float = 0.37,
-        device: torch.device = None,
-        dtype: torch.dtype = None
->>>>>>> 2e96cef9
     ) -> None:
         super().__init__(
             n_features, n_dimensions, n_classes, device=device, dtype=dtype
@@ -422,7 +365,6 @@
     model: Centroid
 
     def __init__(
-<<<<<<< HEAD
             self,
             n_features: int,
             n_dimensions: int,
@@ -438,22 +380,6 @@
             batch_size: Union[int, None] = 1024,
             device: torch.device = None,
             dtype: torch.dtype = None
-=======
-        self,
-        n_features: int,
-        n_dimensions: int,
-        n_classes: int,
-        *,
-        regen_freq: int = 20,
-        regen_rate: float = 0.04,
-        alpha: float = 0.5,
-        beta: float = 1,
-        theta: float = 0.25,
-        epochs: int = 120,
-        lr: float = 0.05,
-        device: torch.device = None,
-        dtype: torch.dtype = None
->>>>>>> 2e96cef9
     ) -> None:
         super().__init__(
             n_features, n_dimensions, n_classes, device=device, dtype=dtype
@@ -539,24 +465,6 @@
         return 0.5 * partial_dist + complete_dist
 
 
-<<<<<<< HEAD
-class CompHD(Classifier):
-    r"""Implements `CompHD: Efficient Hyperdimensional Computing Using Model Compression <https://ieeexplore.ieee.org/document/8824908>`_."""
-
-    encoder: Sinusoid
-    model: Centroid
-
-    def __init__(
-            self,
-            n_features: int,
-            n_dimensions: int,
-            n_classes: int,
-            *,
-            chunks=10,
-            batch_size: Union[int, None] = 1024,
-            device: torch.device = None,
-            dtype: torch.dtype = None
-=======
 class LeHDC(Classifier):
     r"""Implements `DistHD: A Learner-Aware Dynamic Encoding Method for Hyperdimensional Classification <https://ieeexplore.ieee.org/document/10247876>`_."""
 
@@ -578,12 +486,105 @@
         dropout_rate: float = 0.3,
         device: torch.device = None,
         dtype: torch.dtype = None
->>>>>>> 2e96cef9
-    ) -> None:
-        super().__init__(
-            n_features, n_dimensions, n_classes, device=device, dtype=dtype
-        )
-<<<<<<< HEAD
+    ) -> None:
+        super().__init__(
+            n_features, n_dimensions, n_classes, device=device, dtype=dtype
+        )
+
+    self.epochs = epochs
+    self.lr = lr
+    self.weight_decay = weight_decay
+
+    self.keys = Random(n_features, n_dimensions, device=device, dtype=dtype)
+    self.levels = Level(
+        n_levels,
+        n_dimensions,
+        low=min_level,
+        high=max_level,
+        device=device,
+        dtype=dtype,
+    )
+    self.model = Centroid(n_dimensions, n_classes, device=device, dtype=dtype)
+    self.dropout = torch.nn.Dropout(dropout_rate)
+    # Gradient model accumulates gradients
+    self.grad_model = Centroid(
+        n_dimensions, n_classes, device=device, dtype=dtype, requires_grad=True
+    )
+    # Regular model is a binarized version of the gradient model
+    self.model = Centroid(
+        n_dimensions, n_classes, device=device, dtype=dtype, requires_grad=True
+    )
+
+
+    @property
+    def device(self) -> torch.device:
+        return self.model.weight.device
+
+
+    def encoder(self, samples: Tensor) -> Tensor:
+        return functional.hash_table(self.keys.weight, self.levels(samples)).sign()
+
+
+    def forward(self, samples: Tensor) -> Tensor:
+        return self.model(self.dropout(self.encoder(samples)))
+
+
+    def fit(self, data_loader: DataLoader) -> Self:
+        criterion = torch.nn.CrossEntropyLoss()
+        optimizer = torch.optim.Adam(
+            self.grad_model.parameters(),
+            lr=self.lr,
+            weight_decay=self.weight_decay,
+        )
+
+        scheduler = torch.optim.lr_scheduler.ReduceLROnPlateau(optimizer, patience=2)
+
+        for _ in range(self.epochs):
+            accumulated_loss = 0
+
+            for samples, labels in data_loader:
+                samples = samples.to(self.device)
+                labels = labels.to(self.device)
+
+                logits = self(samples)
+                loss = criterion(logits, labels)
+                accumulated_loss += loss.detach().item()
+
+                # Zero out all the gradients
+                self.grad_model.zero_grad()
+                self.model.zero_grad()
+
+                loss.backward()
+
+                # The gradient model is updated using the gradients from the binarized model
+                self.grad_model.weight.grad = self.model.weight.grad
+                optimizer.step()
+
+                # Quantize the weights
+                with torch.no_grad():
+                    self.model.weight.data = self.grad_model.weight.sign()
+
+            scheduler.step(accumulated_loss)
+
+        return self
+
+
+class CompHD(Classifier):
+    r"""Implements `CompHD: Efficient Hyperdimensional Computing Using Model Compression <https://ieeexplore.ieee.org/document/8824908>`_."""
+
+    encoder: Sinusoid
+    model: Centroid
+
+    def __init__(
+            self,
+            n_features: int,
+            n_dimensions: int,
+            n_classes: int,
+            *,
+            chunks=10,
+            batch_size: Union[int, None] = 1024,
+            device: torch.device = None,
+            dtype: torch.dtype = None):
         self.chunks = chunks
         self.batch_size = batch_size
 
@@ -787,79 +788,3 @@
 
     def predict(self, samples: Tensor) -> LongTensor:
         return torch.argmax(self.model.quantized_similarity(self.encoder(samples), self.quant_type, self.weight_quant), dim=-1)
-=======
-
-        self.epochs = epochs
-        self.lr = lr
-        self.weight_decay = weight_decay
-
-        self.keys = Random(n_features, n_dimensions, device=device, dtype=dtype)
-        self.levels = Level(
-            n_levels,
-            n_dimensions,
-            low=min_level,
-            high=max_level,
-            device=device,
-            dtype=dtype,
-        )
-        self.model = Centroid(n_dimensions, n_classes, device=device, dtype=dtype)
-        self.dropout = torch.nn.Dropout(dropout_rate)
-        # Gradient model accumulates gradients
-        self.grad_model = Centroid(
-            n_dimensions, n_classes, device=device, dtype=dtype, requires_grad=True
-        )
-        # Regular model is a binarized version of the gradient model
-        self.model = Centroid(
-            n_dimensions, n_classes, device=device, dtype=dtype, requires_grad=True
-        )
-
-    @property
-    def device(self) -> torch.device:
-        return self.model.weight.device
-
-    def encoder(self, samples: Tensor) -> Tensor:
-        return functional.hash_table(self.keys.weight, self.levels(samples)).sign()
-
-    def forward(self, samples: Tensor) -> Tensor:
-        return self.model(self.dropout(self.encoder(samples)))
-
-    def fit(self, data_loader: DataLoader) -> Self:
-
-        criterion = torch.nn.CrossEntropyLoss()
-        optimizer = torch.optim.Adam(
-            self.grad_model.parameters(),
-            lr=self.lr,
-            weight_decay=self.weight_decay,
-        )
-
-        scheduler = torch.optim.lr_scheduler.ReduceLROnPlateau(optimizer, patience=2)
-
-        for _ in range(self.epochs):
-            accumulated_loss = 0
-
-            for samples, labels in data_loader:
-                samples = samples.to(self.device)
-                labels = labels.to(self.device)
-
-                logits = self(samples)
-                loss = criterion(logits, labels)
-                accumulated_loss += loss.detach().item()
-
-                # Zero out all the gradients
-                self.grad_model.zero_grad()
-                self.model.zero_grad()
-
-                loss.backward()
-
-                # The gradient model is updated using the gradients from the binarized model
-                self.grad_model.weight.grad = self.model.weight.grad
-                optimizer.step()
-
-                # Quantize the weights
-                with torch.no_grad():
-                    self.model.weight.data = self.grad_model.weight.sign()
-
-            scheduler.step(accumulated_loss)
-
-        return self
->>>>>>> 2e96cef9

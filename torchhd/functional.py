--- conflicted
+++ resolved
@@ -372,9 +372,7 @@
                 [ 1.+0.j,  1.+0.j,  1.+0.j,  1.+0.j, -1.+0.j, -1.+0.j],
                 [ 1.+0.j,  1.+0.j,  1.+0.j,  1.+0.j,  1.+0.j, -1.+-0.j]])
 
-    """
-<<<<<<< HEAD
-    
+    """    
     # Check if the requested number of vectors can be accommodated
     if num_vectors>dimensions+1:
         raise ValueError(f"For the given dimensionality: {dimensions}, the thermometer code cannot create more than {dimensions+1} hypervectors.")
@@ -383,11 +381,7 @@
         step = 0
         if num_vectors>1:
             step = (dimensions)//(num_vectors-1)
-=======
-
-    # number of vectors is determined by the dimensionality
-    num_vectors = dimensions + 1
->>>>>>> 4ae7a86a
+
 
     # generate a random vector as a placeholder to get dtype and device
     rand_hv = model.random_hv(
@@ -418,20 +412,9 @@
     else:
         raise ValueError(f"{model} HD/VSA model is not defined.")
 
-<<<<<<< HEAD
     # Create hypervectors using the obtained step
     for i in range(1,num_vectors):
         hv[i,0:i*step]=1
-=======
-    # Create indices for efficient implementation
-    indices = torch.tril_indices(
-        dimensions, dimensions, offset=-1, dtype=torch.long, device=rand_hv.device
-    )
-
-    row, col = indices
-    hv[row, col] = 1
-    hv[-1] = 1
->>>>>>> 4ae7a86a
 
     hv.requires_grad = requires_grad
     return hv.as_subclass(model)

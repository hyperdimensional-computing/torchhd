--- conflicted
+++ resolved
@@ -23,8 +23,4 @@
 #
 from typing import Literal
 
-<<<<<<< HEAD
-VSAOptions = Literal["BSC", "MAP", "HRR", "FHRR", "SBC"]
-=======
-VSAOptions = Literal["BSC", "MAP", "HRR", "FHRR", "VTB"]
->>>>>>> f6fdce8b
+VSAOptions = Literal["BSC", "MAP", "HRR", "FHRR", "SBC", "VTB"]
#
# MIT License
#
# Copyright (c) 2023 Mike Heddes, Igor Nunes, Pere Vergés, Denis Kleyko, and Danny Abraham
#
# Permission is hereby granted, free of charge, to any person obtaining a copy
# of this software and associated documentation files (the "Software"), to deal
# in the Software without restriction, including without limitation the rights
# to use, copy, modify, merge, publish, distribute, sublicense, and/or sell
# copies of the Software, and to permit persons to whom the Software is
# furnished to do so, subject to the following conditions:
#
# The above copyright notice and this permission notice shall be included in all
# copies or substantial portions of the Software.
#
# THE SOFTWARE IS PROVIDED "AS IS", WITHOUT WARRANTY OF ANY KIND, EXPRESS OR
# IMPLIED, INCLUDING BUT NOT LIMITED TO THE WARRANTIES OF MERCHANTABILITY,
# FITNESS FOR A PARTICULAR PURPOSE AND NONINFRINGEMENT. IN NO EVENT SHALL THE
# AUTHORS OR COPYRIGHT HOLDERS BE LIABLE FOR ANY CLAIM, DAMAGES OR OTHER
# LIABILITY, WHETHER IN AN ACTION OF CONTRACT, TORT OR OTHERWISE, ARISING FROM,
# OUT OF OR IN CONNECTION WITH THE SOFTWARE OR THE USE OR OTHER DEALINGS IN THE
# SOFTWARE.
#
import pytest
import torch
import torchhd
from torchhd import functional

from .utils import (
    torch_dtypes,
    vsa_tensors,
    supported_dtype,
)


class TestBind:
    @pytest.mark.parametrize("vsa", vsa_tensors)
    @pytest.mark.parametrize("dtype", torch_dtypes)
    def test_value(self, vsa, dtype):
        if not supported_dtype(dtype, vsa):
            return

<<<<<<< HEAD
        if vsa == "SBC":
            hv = functional.empty(2, 10, vsa, dtype=dtype, block_size=1024)
        else:
            hv = functional.empty(2, 10, vsa, dtype=dtype)
=======
        hv = functional.empty(2, 16, vsa, dtype=dtype)
>>>>>>> f6fdce8b
        res = functional.bind(hv[0], hv[1])
        if vsa == "BSC":
            assert torch.all(res == torch.logical_xor(hv[0], hv[1])).item()
        elif vsa == "FHRR" or vsa == "MAP" or vsa == "VTB":
            assert torch.all(res == torch.mul(hv[0], hv[1])).item()
        elif vsa == "HRR":
            from torch.fft import fft, ifft

            assert torch.all(res == ifft(torch.mul(fft(hv[0]), fft(hv[1])))).item()
        elif vsa == "SBC":
            assert torch.all(res == ((hv[0] + hv[1]) % 1024))
        assert dtype == res.dtype

    def test_device(self):
        device = torch.device("cuda" if torch.cuda.is_available() else "cpu")

        hv = functional.random(2, 100, device=device)
        res = functional.bind(hv[0], hv[1])

        assert res.dtype == hv.dtype
        assert res.dim() == 1
        assert res.size(0) == 100
        assert torch.all((hv == -1) | (hv == 1)).item(), "values are either -1 or +1"
        assert res.device.type == device.type


class TestBundle:
    @pytest.mark.parametrize("vsa", vsa_tensors)
    @pytest.mark.parametrize("dtype", torch_dtypes)
    def test_value(self, vsa, dtype):
        if not supported_dtype(dtype, vsa):
            return

<<<<<<< HEAD
        if vsa == "SBC":
            hv = functional.random(2, 10, vsa, dtype=dtype, block_size=1024)
        else:
            hv = functional.random(2, 10, vsa, dtype=dtype)
        res = functional.bundle(hv[0], hv[1])

        if vsa == "BSC":
            for i in range(10):
                assert (res[i].item() == hv[0][i].item()) or (
                    res[i].item() == hv[1][i].item()
=======
        hv = functional.random(2, 16, vsa, dtype=dtype)
        res = functional.bundle(hv[0], hv[1])

        if vsa == "BSC":
            x = torch.tensor(
                [False, False, True, False, False, True, True, True, False, False],
                dtype=dtype,
            )
            y = torch.tensor(
                [True, False, True, False, False, True, False, False, True, False],
                dtype=dtype,
            )

            res = functional.bundle(x, y)
            for i in range(10):
                assert (
                    (
                        x[i].item() == y[i].item()
                        and y[i].item() == True
                        and res[i].item()
                    )
                    or (
                        x[i].item() == y[i].item()
                        and y[i].item() == False
                        and not res[i].item()
                    )
                    or (x[i].item() != y[i].item())
>>>>>>> f6fdce8b
                )

        if vsa == "MAP":
            x = torch.tensor([1, 1, -1, -1, 1, 1, 1, 1, -1, -1], dtype=dtype)
            y = torch.tensor([1, 1, -1, -1, -1, -1, -1, -1, 1, -1], dtype=dtype)

            res = functional.bundle(x, y)
            assert torch.all(
                res == torch.tensor([2, 2, -2, -2, 0, 0, 0, 0, 0, -2], dtype=dtype)
            ).item()

        if vsa == "FHRR":
            assert torch.all(res == hv[0].add(hv[1])).item()
<<<<<<< HEAD

        if vsa == "SBC":
            for i in range(10):
                assert (res[i].item() == hv[0][i].item()) or (
                    res[i].item() == hv[1][i].item()
                )

=======
        if vsa == "VTB":
            assert torch.all(res == hv[0].add(hv[1])).item()
>>>>>>> f6fdce8b
        assert res.dtype == dtype

    def test_device(self):
        device = torch.device("cuda" if torch.cuda.is_available() else "cpu")

        hv = functional.random(2, 100, device=device)
        res = functional.bundle(hv[0], hv[1])

        assert res.dtype == hv.dtype
        assert res.dim() == 1
        assert res.size(0) == 100
        assert torch.all((hv <= 2) & (hv >= -2)).item(), "values are between -2 and +2"
        assert res.device.type == device.type


class TestPermute:
    @pytest.mark.parametrize("vsa", vsa_tensors)
    @pytest.mark.parametrize("dtype", torch_dtypes)
    def test_value(self, vsa, dtype):
        if not supported_dtype(dtype, vsa):
            return

        if vsa == "SBC":
            hv = functional.random(2, 100, vsa, dtype=dtype, block_size=1024)
        else:
            hv = functional.random(2, 100, vsa, dtype=dtype)
        res = functional.permute(hv[0])

        assert res.dtype == hv.dtype
        assert res.dim() == 1
        assert res.size(0) == 100

        if vsa == "BSC":
            assert torch.all((hv == 0) | (hv == 1)).item(), "values are either -1 or +1"
            assert torch.sum(res == hv[0]) != res.size(
                0
            ), "all element must not be the same"

            one_shift = functional.permute(hv[0])
            two_shift = functional.permute(hv[0], shifts=2)
            assert torch.sum(one_shift == two_shift) != res.size(
                0
            ), "all element must not be the same"

        if vsa == "MAP":
            assert torch.all(
                (hv == -1) | (hv == 1)
            ).item(), "values are either -1 or +1"
            assert torch.sum(res == hv[0]) != res.size(
                0
            ), "all element must not be the same"

            one_shift = functional.permute(hv[0])
            two_shift = functional.permute(hv[0], shifts=2)
            assert torch.sum(one_shift == two_shift) != res.size(
                0
            ), "all element must not be the same"

        if vsa == "SBC":
            hv = functional.random(1, 10000, vsa, dtype=dtype, block_size=1024)
        else:
            hv = functional.random(1, 10000, vsa, dtype=dtype)
        a = functional.permute(hv, shifts=5)
        b = functional.permute(a, shifts=-5)
        assert torch.all(hv == b).item(), "can undo shifts"
        assert res.dtype == dtype

    def test_device(self):
        device = torch.device("cuda" if torch.cuda.is_available() else "cpu")

        hv = functional.random(2, 100, device=device)
        res = functional.permute(hv[0])

        assert res.dtype == hv.dtype
        assert res.dim() == 1
        assert res.size(0) == 100
        assert torch.all((hv == -1) | (hv == 1)).item(), "values are either -1 or +1"
        assert res.device.type == device.type


class TestCleanup:
    @pytest.mark.parametrize("vsa", vsa_tensors)
    @pytest.mark.parametrize("dtype", torch_dtypes)
    def test_value(self, vsa, dtype):
        if not supported_dtype(dtype, vsa):
            return

        generator = torch.Generator()
        generator.manual_seed(2147483644)

        if vsa == "SBC":
            hv = functional.random(
                5, 100, vsa, dtype=dtype, generator=generator, block_size=1024
            )
        else:
            hv = functional.random(5, 100, vsa, dtype=dtype, generator=generator)
        if vsa == "SBC":
            noise = functional.random(
                1, 100, vsa, dtype=dtype, generator=generator, block_size=1024
            )
        else:
            noise = functional.random(1, 100, vsa, dtype=dtype, generator=generator)
        res = functional.cleanup(functional.bundle(hv[0], noise), hv)
        assert torch.all(hv[0] == res).item()

    @pytest.mark.parametrize("vsa", vsa_tensors)
    @pytest.mark.parametrize("dtype", torch_dtypes)
    def test_threshold(self, vsa, dtype):
        if not supported_dtype(dtype, vsa):
            return

        generator = torch.Generator()
        generator.manual_seed(2147483644)

        if vsa == "SBC":
            hv = functional.random(
                5, 100, vsa, dtype=dtype, generator=generator, block_size=1024
            )
        else:
            hv = functional.random(5, 100, vsa, dtype=dtype, generator=generator)
        if vsa == "SBC":
            noise = functional.random(
                1, 100, vsa, dtype=dtype, generator=generator, block_size=1024
            )
        else:
            noise = functional.random(1, 100, vsa, dtype=dtype, generator=generator)
        res = functional.cleanup(functional.bundle(hv[0], noise), hv, threshold=0.3)
        assert torch.all(hv[0] == res).item()

    @pytest.mark.parametrize("vsa", vsa_tensors)
    @pytest.mark.parametrize("dtype", torch_dtypes)
    def test_device(self, vsa, dtype):
        if not supported_dtype(dtype, vsa):
            return

        device = torch.device("cuda" if torch.cuda.is_available() else "cpu")
        if vsa == "SBC":
            hv = functional.random(
                5, 100, vsa, dtype=dtype, device=device, block_size=1024
            )
        else:
            hv = functional.random(5, 100, vsa, dtype=dtype, device=device)
        res = functional.cleanup(hv[0], hv)
        assert res.device.type == device.type


class TestRandsel:
    @pytest.mark.parametrize("vsa", vsa_tensors)
    @pytest.mark.parametrize("dtype", torch_dtypes)
    def test_value(self, vsa, dtype):
        if not supported_dtype(dtype, vsa):
            return
        generator = torch.Generator()
        generator.manual_seed(2147483644)

<<<<<<< HEAD
        if vsa == "SBC":
            a, b = functional.random(
                2, 1000, vsa, dtype=dtype, generator=generator, block_size=1024
            )
        else:
            a, b = functional.random(2, 1000, vsa, dtype=dtype, generator=generator)
        res = functional.randsel(a, b, p=0, generator=generator)
        assert torch.all(a == res)

        if vsa == "SBC":
            a, b = functional.random(
                2, 1000, vsa, dtype=dtype, generator=generator, block_size=1024
            )
        else:
            a, b = functional.random(2, 1000, vsa, dtype=dtype, generator=generator)
        res = functional.randsel(a, b, p=1, generator=generator)
        assert torch.all(b == res)

        if vsa == "SBC":
            a, b = functional.random(
                2, 1000, vsa, dtype=dtype, generator=generator, block_size=1024
            )
        else:
            a, b = functional.random(2, 1000, vsa, dtype=dtype, generator=generator)
=======
        a, b = functional.random(2, 1024, vsa, dtype=dtype, generator=generator)
        res = functional.randsel(a, b, p=0, generator=generator)
        assert torch.all(a == res)

        a, b = functional.random(2, 1024, vsa, dtype=dtype, generator=generator)
        res = functional.randsel(a, b, p=1, generator=generator)
        assert torch.all(b == res)

        a, b = functional.random(2, 1024, vsa, dtype=dtype, generator=generator)
>>>>>>> f6fdce8b
        res = functional.randsel(a, b, generator=generator)
        assert torch.all((b == res) | (a == res))
        assert res.dtype == dtype

    @pytest.mark.parametrize("vsa", vsa_tensors)
    @pytest.mark.parametrize("dtype", torch_dtypes)
    def test_device(self, vsa, dtype):
        if not supported_dtype(dtype, vsa):
            return

        device = torch.device("cuda" if torch.cuda.is_available() else "cpu")
        if vsa == "SBC":
            a, b = functional.random(
                2, 100, vsa, dtype=dtype, device=device, block_size=1024
            )
        else:
            a, b = functional.random(2, 100, vsa, dtype=dtype, device=device)
        res = functional.randsel(a, b)

        assert res.dtype == a.dtype
        assert res.dim() == 1
        assert res.size(0) == 100
        assert res.device.type == device.type


class TestMultiRandsel:
    @pytest.mark.parametrize("vsa", vsa_tensors)
    @pytest.mark.parametrize("dtype", torch_dtypes)
    def test_value(self, vsa, dtype):
        if not supported_dtype(dtype, vsa):
            return
        generator = torch.Generator()
        generator.manual_seed(2147483644)

<<<<<<< HEAD
        if vsa == "SBC":
            x = functional.random(4, 1000, vsa, dtype=dtype, block_size=1024)
        else:
            x = functional.random(4, 1000, vsa, dtype=dtype)
=======
        x = functional.random(4, 1024, vsa, dtype=dtype)
>>>>>>> f6fdce8b

        res = functional.multirandsel(
            x, p=torch.tensor([0.0, 0.0, 1.0, 0.0]), generator=generator
        )
        assert torch.all(x[2] == res)

<<<<<<< HEAD
        if vsa == "SBC":
            x = functional.random(4, 1000, vsa, dtype=dtype, block_size=1024)
        else:
            x = functional.random(4, 1000, vsa, dtype=dtype)
=======
        x = functional.random(4, 1024, vsa, dtype=dtype)
>>>>>>> f6fdce8b
        res = functional.multirandsel(
            x, p=torch.tensor([0.5, 0.0, 0.5, 0.0]), generator=generator
        )
        assert torch.all((x[0] == res) | (x[2] == res))

<<<<<<< HEAD
        if vsa == "SBC":
            x = functional.random(4, 1000, vsa, dtype=dtype, block_size=1024)
        else:
            x = functional.random(4, 1000, vsa, dtype=dtype)
=======
        x = functional.random(4, 1024, vsa, dtype=dtype)
>>>>>>> f6fdce8b
        res = functional.multirandsel(x, generator=generator)
        assert torch.all((x[0] == res) | (x[1] == res) | (x[2] == res) | (x[3] == res))
        assert res.dtype == dtype

    def test_device(self):
        device = torch.device("cuda" if torch.cuda.is_available() else "cpu")

        x = functional.random(4, 100, device=device)
        res = functional.multirandsel(x)

        assert res.dtype == x.dtype
        assert res.dim() == 1
        assert res.size(0) == 100
        assert res.device.type == device.type


class TestRandomPermute:
    @pytest.mark.parametrize("vsa", vsa_tensors)
    @pytest.mark.parametrize("dtype", torch_dtypes)
    def test_value(self, vsa, dtype):
        if not supported_dtype(dtype, vsa):
            return

        if vsa == "SBC":
            x = functional.random(4, 100, vsa, block_size=1024)
        else:
            x = functional.random(4, 100, vsa)

        perm = functional.create_random_permute(100)

        assert torch.equal(x, perm(perm(x, 3), -3))
        assert torch.equal(x, perm(x, 0))
        if not torch.is_complex(x):
            assert torch.allclose(x.sort().values, perm(x, 5).sort().values)

    def test_device(self):
        device = torch.device("cuda" if torch.cuda.is_available() else "cpu")

        x = functional.random(4, 100, device=device)
        perm = functional.create_random_permute(100)
        perm = perm.to(device)
        assert perm(x).device.type == device.type


class TestResonator:
    def test_shape(self):
        X = functional.random(5, 100)
        Y = functional.random(5, 100)
        Z = functional.random(5, 100)
        domains = torch.stack((X, Y, Z), dim=0)

        x_hat = functional.multiset(X)
        y_hat = functional.multiset(Y)
        z_hat = functional.multiset(Z)
        estimates = torch.stack((x_hat, y_hat, z_hat), dim=0)

        # Create the combined symbol
        s = X[0].bind(Y[1]).bind(Z[3])

        # resonator step
        new_estimates = functional.resonator(s, estimates, domains)
        assert new_estimates.shape == estimates.shape
        assert new_estimates.dtype == estimates.dtype<|MERGE_RESOLUTION|>--- conflicted
+++ resolved
@@ -40,14 +40,10 @@
         if not supported_dtype(dtype, vsa):
             return
 
-<<<<<<< HEAD
         if vsa == "SBC":
             hv = functional.empty(2, 10, vsa, dtype=dtype, block_size=1024)
         else:
-            hv = functional.empty(2, 10, vsa, dtype=dtype)
-=======
-        hv = functional.empty(2, 16, vsa, dtype=dtype)
->>>>>>> f6fdce8b
+            hv = functional.empty(2, 16, vsa, dtype=dtype)
         res = functional.bind(hv[0], hv[1])
         if vsa == "BSC":
             assert torch.all(res == torch.logical_xor(hv[0], hv[1])).item()
@@ -81,46 +77,16 @@
         if not supported_dtype(dtype, vsa):
             return
 
-<<<<<<< HEAD
         if vsa == "SBC":
             hv = functional.random(2, 10, vsa, dtype=dtype, block_size=1024)
         else:
-            hv = functional.random(2, 10, vsa, dtype=dtype)
+            hv = functional.random(2, 16, vsa, dtype=dtype)
         res = functional.bundle(hv[0], hv[1])
 
         if vsa == "BSC":
             for i in range(10):
                 assert (res[i].item() == hv[0][i].item()) or (
                     res[i].item() == hv[1][i].item()
-=======
-        hv = functional.random(2, 16, vsa, dtype=dtype)
-        res = functional.bundle(hv[0], hv[1])
-
-        if vsa == "BSC":
-            x = torch.tensor(
-                [False, False, True, False, False, True, True, True, False, False],
-                dtype=dtype,
-            )
-            y = torch.tensor(
-                [True, False, True, False, False, True, False, False, True, False],
-                dtype=dtype,
-            )
-
-            res = functional.bundle(x, y)
-            for i in range(10):
-                assert (
-                    (
-                        x[i].item() == y[i].item()
-                        and y[i].item() == True
-                        and res[i].item()
-                    )
-                    or (
-                        x[i].item() == y[i].item()
-                        and y[i].item() == False
-                        and not res[i].item()
-                    )
-                    or (x[i].item() != y[i].item())
->>>>>>> f6fdce8b
                 )
 
         if vsa == "MAP":
@@ -134,7 +100,9 @@
 
         if vsa == "FHRR":
             assert torch.all(res == hv[0].add(hv[1])).item()
-<<<<<<< HEAD
+            
+        if vsa == "VTB":
+            assert torch.all(res == hv[0].add(hv[1])).item()
 
         if vsa == "SBC":
             for i in range(10):
@@ -142,10 +110,6 @@
                     res[i].item() == hv[1][i].item()
                 )
 
-=======
-        if vsa == "VTB":
-            assert torch.all(res == hv[0].add(hv[1])).item()
->>>>>>> f6fdce8b
         assert res.dtype == dtype
 
     def test_device(self):
@@ -301,13 +265,12 @@
         generator = torch.Generator()
         generator.manual_seed(2147483644)
 
-<<<<<<< HEAD
         if vsa == "SBC":
             a, b = functional.random(
                 2, 1000, vsa, dtype=dtype, generator=generator, block_size=1024
             )
         else:
-            a, b = functional.random(2, 1000, vsa, dtype=dtype, generator=generator)
+            a, b = functional.random(2, 1024, vsa, dtype=dtype, generator=generator)
         res = functional.randsel(a, b, p=0, generator=generator)
         assert torch.all(a == res)
 
@@ -316,7 +279,7 @@
                 2, 1000, vsa, dtype=dtype, generator=generator, block_size=1024
             )
         else:
-            a, b = functional.random(2, 1000, vsa, dtype=dtype, generator=generator)
+            a, b = functional.random(2, 1024, vsa, dtype=dtype, generator=generator)
         res = functional.randsel(a, b, p=1, generator=generator)
         assert torch.all(b == res)
 
@@ -325,18 +288,7 @@
                 2, 1000, vsa, dtype=dtype, generator=generator, block_size=1024
             )
         else:
-            a, b = functional.random(2, 1000, vsa, dtype=dtype, generator=generator)
-=======
-        a, b = functional.random(2, 1024, vsa, dtype=dtype, generator=generator)
-        res = functional.randsel(a, b, p=0, generator=generator)
-        assert torch.all(a == res)
-
-        a, b = functional.random(2, 1024, vsa, dtype=dtype, generator=generator)
-        res = functional.randsel(a, b, p=1, generator=generator)
-        assert torch.all(b == res)
-
-        a, b = functional.random(2, 1024, vsa, dtype=dtype, generator=generator)
->>>>>>> f6fdce8b
+            a, b = functional.random(2, 1024, vsa, dtype=dtype, generator=generator)
         res = functional.randsel(a, b, generator=generator)
         assert torch.all((b == res) | (a == res))
         assert res.dtype == dtype
@@ -371,41 +323,29 @@
         generator = torch.Generator()
         generator.manual_seed(2147483644)
 
-<<<<<<< HEAD
         if vsa == "SBC":
             x = functional.random(4, 1000, vsa, dtype=dtype, block_size=1024)
         else:
-            x = functional.random(4, 1000, vsa, dtype=dtype)
-=======
-        x = functional.random(4, 1024, vsa, dtype=dtype)
->>>>>>> f6fdce8b
+            x = functional.random(4, 1024, vsa, dtype=dtype)
 
         res = functional.multirandsel(
             x, p=torch.tensor([0.0, 0.0, 1.0, 0.0]), generator=generator
         )
         assert torch.all(x[2] == res)
 
-<<<<<<< HEAD
         if vsa == "SBC":
             x = functional.random(4, 1000, vsa, dtype=dtype, block_size=1024)
         else:
-            x = functional.random(4, 1000, vsa, dtype=dtype)
-=======
-        x = functional.random(4, 1024, vsa, dtype=dtype)
->>>>>>> f6fdce8b
+            x = functional.random(4, 1024, vsa, dtype=dtype)
         res = functional.multirandsel(
             x, p=torch.tensor([0.5, 0.0, 0.5, 0.0]), generator=generator
         )
         assert torch.all((x[0] == res) | (x[2] == res))
 
-<<<<<<< HEAD
         if vsa == "SBC":
             x = functional.random(4, 1000, vsa, dtype=dtype, block_size=1024)
         else:
-            x = functional.random(4, 1000, vsa, dtype=dtype)
-=======
-        x = functional.random(4, 1024, vsa, dtype=dtype)
->>>>>>> f6fdce8b
+            x = functional.random(4, 1024, vsa, dtype=dtype)
         res = functional.multirandsel(x, generator=generator)
         assert torch.all((x[0] == res) | (x[1] == res) | (x[2] == res) | (x[3] == res))
         assert res.dtype == dtype

--- conflicted
+++ resolved
@@ -95,16 +95,12 @@
         generator = torch.Generator()
         generator.manual_seed(seed)
 
-<<<<<<< HEAD
         if vsa == "SBC":
             hv = functional.circular(
-                50, 26000, vsa, dtype=dtype, generator=generator, block_size=1024
-            )
-        else:
-            hv = functional.circular(50, 26000, vsa, dtype=dtype, generator=generator)
-=======
-        hv = functional.circular(50, 26569, vsa, dtype=dtype, generator=generator)
->>>>>>> f6fdce8b
+                50, 26569, vsa, dtype=dtype, generator=generator, block_size=1024
+            )
+        else:
+            hv = functional.circular(50, 26569, vsa, dtype=dtype, generator=generator)
         assert hv.requires_grad == False
         assert hv.dim() == 2
         assert hv.size(0) == 50
@@ -166,12 +162,7 @@
             return
 
         device = torch.device("cuda" if torch.cuda.is_available() else "cpu")
-<<<<<<< HEAD
-        hv = functional.circular(3, 52, device=device, dtype=dtype)
-        hv = functional.circular(3, 52, device=device, dtype=dtype)
-=======
         hv = functional.circular(3, 49, device=device, dtype=dtype)
->>>>>>> f6fdce8b
         assert hv.device.type == device.type
 
     @pytest.mark.parametrize("dtype", torch_dtypes)
@@ -184,16 +175,12 @@
             return
 
         device = torch.device("cuda" if torch.cuda.is_available() else "cpu")
-<<<<<<< HEAD
         if vsa == "SBC":
             hv = functional.circular(
                 3, 52, vsa, device=device, dtype=dtype, block_size=1024
             )
         else:
-            hv = functional.circular(3, 52, vsa, device=device, dtype=dtype)
-=======
-        hv = functional.circular(3, 49, vsa, device=device, dtype=dtype)
->>>>>>> f6fdce8b
+            hv = functional.circular(3, 49, vsa, device=device, dtype=dtype)
         assert hv.device.type == device.type
 
     def test_uses_default_dtype(self):

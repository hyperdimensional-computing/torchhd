import torch
from tqdm import tqdm

import torchhd
from torchhd.map import MAP

__all__ = [
    "classifier_ridge_regression",
]

<<<<<<< HEAD
=======

class EncodingDensityClipped:
    """Class that performs the transformation of input data into hypervectors according to intRVFL model. See details in `Density Encoding Enables Resource-Efficient Randomly Connected Neural Networks <https://doi.org/10.1109/TNNLS.2020.3015971>`_.

    Args:
        dimensions (int): Dimensionality of vectors used when transforming input data.
        num_feat (int): Number of features in the dataset.
        kappa (int): Parameter of the clipping function used as the part of transforming input data.
        key (torchhd.map.MAP): A set of random vectors used as unique IDs for features of the dataset.
        density_encoding (torchhd.embeddings.Thermometer): Thermometer encoding used for transforming input data.
    """

    def __init__(
        self,
        dimensions: int,
        num_feat: int,
        kappa: int,
    ):
        super(EncodingDensityClipped, self).__init__()

        self.key = torchhd.random_hv(num_feat, dimensions, model=MAP)
        self.density_encoding = torchhd.embeddings.Thermometer(
            dimensions + 1, dimensions, low=0, high=1
        )
        self.kappa = kappa

    # Specify the steps needed to perform the encoding
    def encode(self, x):
        # Perform binding of key and value vectors
        sample_hv = MAP.bind(self.key, self.density_encoding(x))
        # Perform the superposition operation on the bound key-value pairs
        sample_hv = MAP.multibundle(sample_hv)
        # Perform clipping function on the result of the superposition operation and return
        return sample_hv.clipping(self.kappa)


>>>>>>> a8fc793c
# Function that forms the classifier (readout matrix) with the ridge regression
def classifier_ridge_regression(
    train_ld: torch.utils.data.dataloader.DataLoader,
    dimensions: int,
    num_classes: int,
    lamb: float,
    encoding_function,
    data_type: torch.dtype,
    device: torch.device,
):

    # Get number of training samples
    num_train = len(train_ld.dataset)
    # Collects high-dimensional represetations of data in the train data
    total_samples_hv = torch.zeros(
        num_train,
        dimensions,
        dtype=data_type,
        device=device,
    )
    # Collects one-hot encodings of class labels
    labels_one_hot = torch.zeros(
        num_train,
        num_classes,
        dtype=data_type,
        device=device,
    )

    with torch.no_grad():
        count = 0
        for samples, labels in tqdm(train_ld, desc="Training"):

            samples = samples.to(device)
            labels = labels.to(device)
            # Make one-hot encoding
            labels_one_hot[torch.arange(count, count + samples.size(0)), labels] = 1

            # Make transformation into high-dimensional space
            samples_hv = encoding_function(samples)
            total_samples_hv[count : count + samples.size(0), :] = samples_hv

            count += samples.size(0)

        # Compute the readout matrix using the ridge regression
        Wout = (
            torch.t(labels_one_hot)
            @ total_samples_hv
            @ torch.linalg.pinv(
                torch.t(total_samples_hv) @ total_samples_hv
                + lamb * torch.diag(torch.var(total_samples_hv, 0))
            )
        )

    return Wout<|MERGE_RESOLUTION|>--- conflicted
+++ resolved
@@ -8,45 +8,6 @@
     "classifier_ridge_regression",
 ]
 
-<<<<<<< HEAD
-=======
-
-class EncodingDensityClipped:
-    """Class that performs the transformation of input data into hypervectors according to intRVFL model. See details in `Density Encoding Enables Resource-Efficient Randomly Connected Neural Networks <https://doi.org/10.1109/TNNLS.2020.3015971>`_.
-
-    Args:
-        dimensions (int): Dimensionality of vectors used when transforming input data.
-        num_feat (int): Number of features in the dataset.
-        kappa (int): Parameter of the clipping function used as the part of transforming input data.
-        key (torchhd.map.MAP): A set of random vectors used as unique IDs for features of the dataset.
-        density_encoding (torchhd.embeddings.Thermometer): Thermometer encoding used for transforming input data.
-    """
-
-    def __init__(
-        self,
-        dimensions: int,
-        num_feat: int,
-        kappa: int,
-    ):
-        super(EncodingDensityClipped, self).__init__()
-
-        self.key = torchhd.random_hv(num_feat, dimensions, model=MAP)
-        self.density_encoding = torchhd.embeddings.Thermometer(
-            dimensions + 1, dimensions, low=0, high=1
-        )
-        self.kappa = kappa
-
-    # Specify the steps needed to perform the encoding
-    def encode(self, x):
-        # Perform binding of key and value vectors
-        sample_hv = MAP.bind(self.key, self.density_encoding(x))
-        # Perform the superposition operation on the bound key-value pairs
-        sample_hv = MAP.multibundle(sample_hv)
-        # Perform clipping function on the result of the superposition operation and return
-        return sample_hv.clipping(self.kappa)
-
-
->>>>>>> a8fc793c
 # Function that forms the classifier (readout matrix) with the ridge regression
 def classifier_ridge_regression(
     train_ld: torch.utils.data.dataloader.DataLoader,

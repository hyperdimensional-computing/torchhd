--- conflicted
+++ resolved
@@ -171,7 +171,6 @@
         self.classify = nn.Linear(self.dimensions, self.num_classes, bias=False)
         self.classify.weight.data.fill_(0.0)
         # Set up the encoding for the model as specified in "EncodingDensityClipped"
-<<<<<<< HEAD
         self.hypervector_encoding = torchhd.embeddings.EncodingDensityClipped(self.dimensions, self.num_feat, self.kappa)
     
     # Specify encoding function for data samples
@@ -179,17 +178,6 @@
         return self.hypervector_encoding(x)
     
     # Specify how to make an inference step and issue a prediction
-=======
-        self.hypervector_encoding = torchhd.classification.EncodingDensityClipped(
-            self.dimensions, self.num_feat, self.kappa
-        )
-
-    # Specify encoding function for data samples
-    def encode(self, x):
-        return self.hypervector_encoding.encode(x)
-
-    # Specify how to make an inference step and issue
->>>>>>> a8fc793c
     def forward(self, x):
         # Make encodings for all data samples in the batch
         encodings = self.encode(x)
